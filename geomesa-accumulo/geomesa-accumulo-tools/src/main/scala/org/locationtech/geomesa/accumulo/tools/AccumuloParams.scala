/***********************************************************************
* Copyright (c) 2013-2016 Commonwealth Computer Research, Inc.
* Portions Crown Copyright (c) 2017 Dstl
* All rights reserved. This program and the accompanying materials
* are made available under the terms of the Apache License, Version 2.0
* which accompanies this distribution and is available at
* http://www.opensource.org/licenses/apache2.0.php.
*************************************************************************/

package org.locationtech.geomesa.accumulo.tools

import com.beust.jcommander.Parameter
import org.locationtech.geomesa.tools.{CatalogParam, RequiredCredentialsParams}

/**
  * Shared Accumulo-specific command line parameters
  */

trait AccumuloDataStoreParams extends AccumuloConnectionParams with CatalogParam

<<<<<<< HEAD
trait PasswordParams {
  @Parameter(names = Array("-p", "--password"), description = "Accumulo password (will prompt if not supplied and not using Kerberos)")
  var password: String = null

  @Parameter(names = Array("--keytab"), description = "Path to Accumulo user Kerberos keytab file")
  var keytab: String = null
}

trait RequiredCredentialsParams extends PasswordParams {
  @Parameter(names = Array("-u", "--user"), description = "Accumulo user name", required = true)
  var user: String = null
}

trait OptionalCredentialsParams extends PasswordParams {
  @Parameter(names = Array("-u", "--user"), description = "Accumulo user name")
  var user: String = null
}

=======
>>>>>>> 609794da
trait InstanceNameParams extends OptionalZookeepersParam {
  @Parameter(names = Array("-i", "--instance"), description = "Accumulo instance name")
  var instance: String = null

  @Parameter(names = Array("--mock"), description = "Run everything with a mock accumulo instance instead of a real one")
  var mock: Boolean = false
}

trait AccumuloConnectionParams extends InstanceNameParams with RequiredCredentialsParams {
  @Parameter(names = Array("--auths"), description = "Accumulo authorizations")
  var auths: String = null

  @Parameter(names = Array("--visibilities"), description = "Default feature visibilities")
  var visibilities: String = null
}

trait ZookeepersParam {
  @Parameter(names = Array("-z", "--zookeepers"), description = "Zookeepers (host[:port], comma separated)", required = true)
  var zookeepers: String = null
}

trait OptionalZookeepersParam {
  @Parameter(names = Array("-z", "--zookeepers"), description = "Zookeepers (host[:port], comma separated)")
  var zookeepers: String = null
}

trait AccumuloRasterTableParam {
  @Parameter(names = Array("-t", "--raster-table"), description = "Accumulo table for storing raster data", required = true)
  var table: String = null
}<|MERGE_RESOLUTION|>--- conflicted
+++ resolved
@@ -1,6 +1,5 @@
 /***********************************************************************
 * Copyright (c) 2013-2016 Commonwealth Computer Research, Inc.
-* Portions Crown Copyright (c) 2017 Dstl
 * All rights reserved. This program and the accompanying materials
 * are made available under the terms of the Apache License, Version 2.0
 * which accompanies this distribution and is available at
@@ -18,27 +17,6 @@
 
 trait AccumuloDataStoreParams extends AccumuloConnectionParams with CatalogParam
 
-<<<<<<< HEAD
-trait PasswordParams {
-  @Parameter(names = Array("-p", "--password"), description = "Accumulo password (will prompt if not supplied and not using Kerberos)")
-  var password: String = null
-
-  @Parameter(names = Array("--keytab"), description = "Path to Accumulo user Kerberos keytab file")
-  var keytab: String = null
-}
-
-trait RequiredCredentialsParams extends PasswordParams {
-  @Parameter(names = Array("-u", "--user"), description = "Accumulo user name", required = true)
-  var user: String = null
-}
-
-trait OptionalCredentialsParams extends PasswordParams {
-  @Parameter(names = Array("-u", "--user"), description = "Accumulo user name")
-  var user: String = null
-}
-
-=======
->>>>>>> 609794da
 trait InstanceNameParams extends OptionalZookeepersParam {
   @Parameter(names = Array("-i", "--instance"), description = "Accumulo instance name")
   var instance: String = null
